import click, os, shutil, base64, multiprocessing

from cget import __version__
import cget.util as util

class Builder:
    def __init__(self, prefix, tmp_dir, verbose=False):
        self.prefix = prefix
        self.tmp_dir = tmp_dir
        self.build_dir = os.path.join(tmp_dir, 'build')
        self.is_make_generator = False
        self.verbose = verbose
    def __enter__(self):
        util.mkdir(self.tmp_dir)
        return self
    def __exit__(self, type, value, traceback):
        shutil.rmtree(self.tmp_dir)

    def log(self, *args):
        if self.verbose: click.secho(' '.join([str(arg) for arg in args]), bold=True)

    def pkg_config_env(self):
        return {'PKG_CONFIG_PATH': self.prefix.pkg_config_path() }

    def cmake(self, args, cwd=None, toolchain=None):
        self.log("cmake: ", toolchain, args)
        util.cmake(args, cwd=cwd, toolchain=toolchain, env=self.pkg_config_env())

    def fetch(self, url):
        self.log("fetch:", url)
        f = util.retrieve_url(url, self.tmp_dir)
        if os.path.isfile(f):
            click.echo("Extracting archive {0} ...".format(f))
            util.extract_ar(archive=f, dst=self.tmp_dir)
        return next(util.get_dirs(self.tmp_dir))

    def configure(self, src_dir, install_prefix=None):
        util.mkdir(self.build_dir)
        args = [src_dir]
        if install_prefix is not None: args.insert(0, '-DCMAKE_INSTALL_PREFIX=' + install_prefix)
        self.cmake(args, cwd=self.build_dir, toolchain=self.prefix.toolchain)
        if os.path.exists(os.path.join(self.build_dir, 'Makefile')): self.is_make_generator = True

    def build(self, target=None, config=None, cwd=None):
        args = ['--build', self.build_dir]
        if config is not None: args.extend(['--config', config])
        if target is not None: args.extend(['--target', target])
        if self.is_make_generator: 
            args.extend(['--', '-j', str(multiprocessing.cpu_count())])
            if self.verbose: args.append('VERBOSE=1')
        self.cmake(args, cwd=cwd)

def encode_url(url):
    x = url[url.find('://')+3:]
    return '_url_' + util.as_string(base64.urlsafe_b64encode(util.as_bytes(x))).replace('=', '_')

def decode_url(url):
    return base64.urlsafe_b64decode(util.as_string(url.replace('_', '=')[5:]))

class PackageInfo:
    def __init__(self, name=None, url=None, fname=None):
        self.name = name
        self.url = url
        self.fname = fname

    def to_fname(self):
        if self.fname is None: self.fname = self.get_encoded_name_url()
        return self.fname

    def get_encoded_name_url(self):
        if self.name is None: return encode_url(self.url)
        else: return self.name.replace('/', '__')


def fname_to_pkg(fname):
    if fname.startswith('_url_'): return PackageInfo(name=decode_url(fname), fname=fname)
    else: return PackageInfo(name=fname.replace('__', '/'), fname=fname)

def quote(s):
    return s.replace("\\", "\\\\")

def parse_alias(s):
    i = s.find(':', 0, s.find('://'))
    if i > 0: return s[0:i], s[i+1:]
    else: return None, s

def push_front(iterable, x):
    yield x
    for y in iterable: yield y


class CGetPrefix:
    def __init__(self, prefix):
        self.prefix = prefix
        self.toolchain = self.write_cmake()

    def write_cmake(self, always_write=False, **kwargs):
        return util.mkfile(self.prefix, 'cget.cmake', self.generate_cmake_toolchain(**kwargs), always_write=always_write)

    def generate_cmake_toolchain(self, toolchain=None, cxxflags=None, ldflags=None, std=None):
        yield 'set(CGET_PREFIX "{0}")'.format(quote(self.prefix))
        yield 'set(CMAKE_PREFIX_PATH "{0}")'.format(quote(self.prefix))
        if toolchain is not None: yield 'include("{0}")'.format(toolchain)
        yield 'if (CMAKE_INSTALL_PREFIX_INITIALIZED_TO_DEFAULT)'
        yield '    set(CMAKE_INSTALL_PREFIX "{0}")'.format(quote(self.prefix))
        yield 'endif()'
        # yield 'set(CMAKE_MODULE_PATH  ${CMAKE_PREFIX_PATH}/lib/cmake)'
        if std is not None:
            yield 'if (NOT "${CMAKE_CXX_COMPILER_ID}" STREQUAL "MSVC")'
            yield '    set(CMAKE_CXX_STD_FLAG "-std={0}")'.format(std)
            yield 'endif()'
        if cxxflags is not None or std is not None:
            yield 'set(CMAKE_CXX_FLAGS "$ENV{{CXXFLAGS}} ${{CMAKE_CXX_FLAGS_INIT}} ${{CMAKE_CXX_STD_FLAG}} {0}" CACHE STRING "")'.format(util.as_string(cxxflags))
        if ldflags is not None:
            for link_type in ['SHARED', 'MODULE', 'EXE']:
                yield 'set(CMAKE_{1}_LINKER_FLAGS "$ENV{{LDFLAGS}} {0}" CACHE STRING "")'.format(ldflags, link_type)

    def get_path(self, path):
        return os.path.join(self.prefix, path)

    def create_builder(self, name, verbose=False):
        return Builder(self, os.path.join(self.prefix, 'tmp-' + name), verbose)

    def get_package_directory(self, name=None):
        pkg_dir = os.path.join(self.prefix, 'pkg')
        if name is None: return pkg_dir
        else: return os.path.join(pkg_dir, name)

    def get_deps_directory(self, name=None):
        deps_dir = os.path.join(self.prefix, 'deps')
        if name is None: return deps_dir
        else: return os.path.join(deps_dir, name)

    def parse_pkg(self, pkg):
        if isinstance(pkg, PackageInfo): return pkg
        name, url = parse_alias(pkg)
        if '://' not in url:
            f = os.path.abspath(os.path.expanduser(url))
            if os.path.exists(f):
<<<<<<< HEAD
                url = 'file://' + f
=======
                url = 'file://' + os.path.abspath(f)
                if name is None: name = url_to_pkg(url)
>>>>>>> a333ef9f
            else:
                x = url.split('@')
                p = x[0]
                v = 'HEAD'
                if len(x) > 1: v = x[1]
                url = 'https://github.com/{0}/archive/{1}.tar.gz'.format(p, v)
                if name is None: name = p
        return PackageInfo(name=name, url=url)

    def from_file(self, file):
        if file is not None and os.path.exists(file):
            with open(file) as f:
                return [x for line in f.readlines() for x in [line.strip()] if len(x) > 0 or not x.startswith('#')]
        else: return []

    def install(self, pkg, test=False, verbose=False, parent=None):
        pkg = self.parse_pkg(pkg)
        pkg_dir = self.get_package_directory(pkg.to_fname())
        if os.path.exists(pkg_dir): 
            if parent is not None: util.mkfile(self.get_deps_directory(pkg.to_fname()), parent, parent)
            return "Package {0} already installed".format(pkg)
        with self.create_builder(pkg.to_fname(), verbose) as builder:
            src_dir = builder.fetch(pkg.url)
            for dependent in self.from_file(os.path.join(src_dir, 'requirements.txt')):
                self.install(dependent, test=test, verbose=verbose, parent=pkg.to_fname())
            builder.configure(src_dir, install_prefix=pkg_dir)
            builder.build(target='all', config='Release')
            if test: 
                util.try_until(
                    lambda: builder.build(target='check', config='Release'),
                    lambda: builder.build(target='test', config='Release')
                )
            builder.build(target='install', config='Release')
            util.symlink_dir(pkg_dir, self.prefix)
        if parent is not None: 
            util.mkfile(self.get_deps_directory(pkg.to_fname()), parent, [parent])
        return "Successfully installed {0}".format(pkg)

    def remove(self, pkg):
        pkg = self.parse_pkg(pkg)
        pkg_dir = self.get_package_directory(pkg.to_fname())
        deps_dir = self.get_deps_directory(pkg.to_fname())
        if os.path.exists(pkg_dir):
            shutil.rmtree(pkg_dir)
            if os.path.exists(deps_dir): shutil.rmtree(deps_dir)
            util.rm_symlink_dir(self.prefix)
            util.rm_empty_dirs(self.prefix)
            return "Removed package {0}".format(pkg.name)
        else:
            return "Package doesn't exists"

    def _list_files(self, pkg=None, top=True):
        if pkg is None:
            return util.ls(self.get_package_directory(), os.path.isdir)
        else:
            p = self.parse_pkg(pkg)
            ls = util.ls(self.get_deps_directory(p.to_fname()), os.path.isfile)
            if top: return [p.to_fname()]+list(ls)
            else: return ls
            # return util.ls(self.get_deps_directory(self.parse_pkg(pkg).to_fname()), os.path.isfile)

    def list(self, pkg=None, recursive=False, top=True):
        for d in self._list_files(pkg, top):
            p = fname_to_pkg(d)
            yield p
            if recursive:
                for child in self.list(p, recursive=recursive, top=False):
                    yield child


    def delete_dir(self, d):
        path = os.path.join(self.prefix, d)
        if os.path.exists(path): shutil.rmtree(path)

    def clean(self):
        self.delete_dir('pkg')
        util.rm_symlink_dir(self.prefix)
        os.remove(self.toolchain)
        util.rm_empty_dirs(self.prefix)

    def pkg_config_path(self):
        libs = []
        for p in ['lib', 'lib64', 'share']:
            libs.append(self.get_path(os.path.join(p, 'pkgconfig')))
        return ':'.join(libs)

    def pkg_config(self, args):
        util.pkg_config(args, path=self.pkg_config_path())


@click.group(context_settings={'help_option_names': ['-h', '--help']})
@click.version_option(version=__version__, prog_name='cget')
def cli():
    pass


def use_prefix():
    def callback(ctx, param, value):
        prefix = value
        if prefix is None: prefix = os.path.join(os.getcwd(), 'cget')
        return CGetPrefix(prefix)
    return click.option('-p', '--prefix', envvar='CGET_PREFIX', callback=callback, help='Set prefix used to install packages')

@cli.command(name='init')
@use_prefix()
@click.option('-t', '--toolchain', required=False, help="Set cmake toolchain file to use")
@click.option('--cxxflags', required=False, help="Set additional c++ flags")
@click.option('--ldflags', required=False, help="Set additional linker flags")
@click.option('--std', required=False, help="Set C++ standard if available")
def init_command(prefix, toolchain, cxxflags, ldflags, std):
    """ Initialize install directory """
    prefix.write_cmake(always_write=True, toolchain=os.path.abspath(toolchain), cxxflags=cxxflags, ldflags=ldflags, std=std)

@cli.command(name='install')
@use_prefix()
@click.option('-t', '--test', is_flag=True, help="Test package before installing by running the test or check target")
@click.option('-f', '--file', default=None, help="Install packages listed in the file")
@click.option('-v', '--verbose', is_flag=True, envvar='VERBOSE', help="Verbose mode")
@click.argument('pkgs', nargs=-1)
def install_command(prefix, pkgs, file, test, verbose):
    """ Install packages """
    for pkg in list(pkgs)+prefix.from_file(file):
        try:
            click.echo(prefix.install(pkg, test=test, verbose=verbose))
        except:
            click.echo("Failed to build package {0}".format(pkg))
            prefix.remove(pkg)
            if verbose: raise

@cli.command(name='remove')
@use_prefix()
@click.argument('pkgs', nargs=-1)
@click.option('-y', '--yes', is_flag=True, default=False)
def remove_command(prefix, pkgs, yes):
    """ Remove packages """
    pkgs_set = set((dep.name for pkg in pkgs for dep in prefix.list(pkg, recursive=True)))
    click.echo("The following packages will be deleted:")
    for pkg in pkgs_set: click.echo(pkg)
    if not yes: yes = click.confirm("Are you sure you want to remove these packages?")
    if yes:
        for pkg in pkgs_set:
            try:
                prefix.remove(pkg)
                click.echo("Removed package {0}".format(pkg))
            except:
                click.echo("Failed to remove package {0}".format(pkg))

@cli.command(name='list')
@use_prefix()
def list_command(prefix):
    """ List installed packages """
    for pkg in prefix.list():
        click.echo(pkg.name)

# TODO: Make this command hidden
@cli.command(name='size')
@use_prefix()
@click.argument('n')
def size_command(prefix, n):
    pkgs = len(list(util.ls(prefix.get_package_directory(), os.path.isdir)))
    deps = len(list(util.ls(prefix.get_deps_directory(), os.path.isdir)))
    if deps > pkgs:
        raise util.BuildError("Extra deps items: {0}".format(deps))
    if pkgs != int(n):
        raise util.BuildError("Not the correct number of items: {0}".format(pkgs))

@cli.command(name='clean')
@use_prefix()
def clean_command(prefix):
    """ Clear directory """
    prefix.clean()

@cli.command(name='pkg-config', context_settings=dict(
    ignore_unknown_options=True,
))
@use_prefix()
@click.argument('args', nargs=-1, type=click.UNPROCESSED)
def pkg_config_command(prefix, args):
    """ Pkg config """
    prefix.pkg_config(args)


if __name__ == '__main__':
    cli()
<|MERGE_RESOLUTION|>--- conflicted
+++ resolved
@@ -137,12 +137,7 @@
         if '://' not in url:
             f = os.path.abspath(os.path.expanduser(url))
             if os.path.exists(f):
-<<<<<<< HEAD
                 url = 'file://' + f
-=======
-                url = 'file://' + os.path.abspath(f)
-                if name is None: name = url_to_pkg(url)
->>>>>>> a333ef9f
             else:
                 x = url.split('@')
                 p = x[0]
