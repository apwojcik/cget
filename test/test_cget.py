--- conflicted
+++ resolved
@@ -1,9 +1,4 @@
-<<<<<<< HEAD
 # -*- coding: utf-8 -*-
-
-=======
-# -*- coding: latin-1 -*-
->>>>>>> 01c2e8a4
 import pytest, six
 
 import sys, os, tarfile, cget.util, shutil
@@ -176,15 +171,9 @@
     src = d.mkdir('src')
     shutil.copytree(get_exists_path('libsimple'), src.get_path('libsimple'))
     # write unicode file
-<<<<<<< HEAD
     p = src.get_path('libsimple', u'éxtra')
     cget.util.mkdir(p)
     cget.util.mkfile(p, u'filé', [""])
-=======
-    udir = src.get_path('libsimple', u'éxtra')
-    cget.util.mkdir(udir)
-    cget.util.write_to(src.get_path(udir, 'file'), ['empty'])
->>>>>>> 01c2e8a4
 
     create_ar(archive=ar, src=src.get_path('libsimple'))
     # check the file is in the archive
